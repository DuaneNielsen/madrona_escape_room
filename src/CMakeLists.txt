set(SIMULATOR_SRCS
    sim.hpp sim.cpp
)

add_library(gpu_hideseek_mgr SHARED
    mgr.hpp mgr.cpp
)

target_link_libraries(gpu_hideseek_mgr PRIVATE
    madrona_python_utils
    madrona_common
    madrona_importer
<<<<<<< HEAD
=======
    madrona_physics_assets
    gpu_hideseek_gpu_srcs
>>>>>>> dfce3423
)

if (TARGET madrona_mw_gpu)
    madrona_build_compile_defns(
        OUT_TARGET
            gpu_hideseek_gpu_srcs
        SOURCES_DEFN
            GPU_HIDESEEK_SRC_LIST
        FLAGS_DEFN
            GPU_HIDESEEK_COMPILE_FLAGS 
        SRCS
            ${SIMULATOR_SRCS}
    )

    target_link_libraries(gpu_hideseek_mgr PRIVATE
        gpu_hideseek_gpu_srcs
        madrona_mw_gpu
    )
else ()
endif ()


target_compile_definitions(gpu_hideseek_mgr PRIVATE
    -DDATA_DIR="${CMAKE_CURRENT_SOURCE_DIR}/../data/"
)

madrona_python_module(gpu_hideseek_python
    bindings.cpp
)

target_link_libraries(gpu_hideseek_python PRIVATE
    madrona_hdrs
    gpu_hideseek_mgr
)<|MERGE_RESOLUTION|>--- conflicted
+++ resolved
@@ -10,11 +10,7 @@
     madrona_python_utils
     madrona_common
     madrona_importer
-<<<<<<< HEAD
-=======
     madrona_physics_assets
-    gpu_hideseek_gpu_srcs
->>>>>>> dfce3423
 )
 
 if (TARGET madrona_mw_gpu)
